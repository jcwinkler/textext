# Tex Text 0.6.1 - A LaTeX extension for Inkscape (releases 0.92.1, 0.91 and 0.48)
<<<<<<< HEAD
 
![blank line](spacer.png)
 
> ##Very important - Inkscape 0.92.2
> On Windows TexText **does not** work in Inkscape 0.92.2. Please, use the 0.92.1 Inkscape release instead until a solution is found (See Issue #44)!

![blank line](spacer.png)
=======
 
  
 
  
 
  
 
> ##Very important - Inkscape 0.92.2
> On Windows TexText **does not** work in Inkscape 0.92.2. Please, use the 0.92.1 Inkscape release instead until a solution is found (See Issue #44)!

  
 
  
 
  

>>>>>>> dd90102c

**Note:** There are more sophisticated instructions, including pictures in the docs directory of this repository:  [README-TexText.pdf](docs/README-TexText.pdf) or [README-TexText.html](docs/README.html)

## Features
- Typesetting of beautiful equations using LaTeX which are placed as SVG objects in your document.
- LaTeX equation objects can be edited later (in contrast to the built in LaTeX-tool).
- Free scaling and coloring of the objects possible.
- Usage of user defined preamble files (e.g., to include special packages, etc.).

## New in release 0.6.1 (2017-02-10)
- Fixed bug #18
- Introduced proposals #19 and #20
- Full compatibility with Inkscape 0.92
- Full compatibility with 64-bit installations of Inkscape under MS Windows
- See [CHANGELOG.txt](CHANGELOG.txt) for more information and history

## Prerequisites

- A LaTeX distribution (e.g., TeX Live [Linux, Windows, MaxOS] or MiKTeX [Windows only]) has to be installed, especially `pdflatex` is needed.
- You need the 32-bit or 64-bit version of Inkscape releases 0.92, 0.91 or 0.48
- Depending on your operating system some extra software is required, see the specific instructions below.
- **Important:** If you use Inkscape 0.92 please ensure that the python 2.7 interpreter has been selected during the installation of Inkscape (by default this is the case).


## Installation for Linux [(go to Windows instructions...)](#markdown-header-installation-for-windows).

### Tex Text Extension

 Download    | SHA-256 Checksum
-------------|-------------------
[TexText-Linux-0.6.1.tgz](https://bitbucket.org/pitgarbe/textext/downloads/TexText-Linux-0.6.1.tgz) | 0ed8be7442e80cc248a9c0eb524bc5f34a10fb990075e268cca4d7962eb3a34b
[TexText-Linux-0.6.1.zip](https://bitbucket.org/pitgarbe/textext/downloads/TexText-Linux-0.6.1.zip) | 8459b5a4dcacfd791685867a2499a7139d9afbfb085cbb6938765e51ef2296a3

To install *Tex Text*, simply download the package and extract it. A directory with the name `textext-0.6.1-linux` will be created. Change into the directory and run `python setup.py` in your terminal. All it does, is copying the necessary files to your Inkscape extension directory. If you don't trust this script, you'll have to copy all the files within the `extensions` directory of the extracted archive to `~/.config/inkscape/extensions/`.

### Additional required software

- You'll need to install GtkSourceView (`python-gtksourceview2` on Ubuntu/Debian) to take advantage of all the GUI features of *Tex Text*. This package should install `python-gtk2` as well, but if your distribution works differently, make sure you install the Python Gtk+ bindings.

- Next, please install `pstoedit`.

- Finally, to enable the preview feature of *Tex Text*, you need to install `ImageMagick`.

*(The extension also needs Ghostscript, but this should already be included with your LaTeX distribution.)*

### Congratulations, you're done! [Show Usage...](#markdown-header-usage)


## Installation for Windows

### Tex Text Extension

 Download   | SHA-256 Checksum
------------|-------------------
[TexText-Windows-0.6.1.exe](https://bitbucket.org/pitgarbe/textext/downloads/TexText-Windows-0.6.1.exe) | 2683b8f9b0bb4dfdf384e8fc6da8ce8e6e9354491c6bddf1ae03ba0c7261636b

The installation of *Tex Text for Inkscape* is straightforward: Simply use the installer and follow the instructions (basically, click *Next*, *Install* and *Done*, since you usually won't even have to change the installation directory). It will copy the required files into the user's Inkscape configuration directory (usually this is `%USERPROFILE%\AppData\Roaming\Inkscape`) and put a key into the Windows registry which is used to store configuration data of the extension.


## Additional required software

### PyGTK

After that, you have to install PyGTK. Depending on your Inkscape version you need to download one of the following installers:

 Inkscape Version | PyGTK Installer (SHA-256 Checksum)
------------------|-----------------------------------
Inkscape 0.91 and 0.48 | [Install-PyGTK-2.24-Inkscape-0.48+0.91.exe](https://bitbucket.org/pitgarbe/textext/downloads/Install-PyGTK-2.24-Inkscape-0.48+0.91.exe)
 | 1189df2eb90d1229b850bbba75def3b39306f303f9e34415d34eaf58cda6a05c
Inkscape 0.92 | [Install-PyGTK-2.24-Inkscape-0.92.exe](https://bitbucket.org/pitgarbe/textext/downloads/Install-PyGTK-2.24-Inkscape-0.92.exe)
 | a2ea5842084aa5f6fdc1880ae4ad135135f5ff0423bb0cd527a8f0cf95f7ffd6

The installer will search for your Inkscape installation and puts the required files into the `python` directory of Inkscape. An uninstaller is installed by the installer, too.

If you do not trust the installer you can download one of the following zip archives and copy its content into the `python` directory of your Inkscape installation:

 Inkscape Version | PyGTK zip-archive (SHA-256 Checksum)
------------------|-------------------------------------
Inkscape 0.91 and 0.48 | [PyGTK-2.24.2-Python-2.6-Inkscape-0.48+0.91.zip](https://bitbucket.org/pitgarbe/textext/downloads/PyGTK-2.24.2-Python-2.6-Inkscape-0.48+0.91.zip) 
 | 15f35a48d7b3558aadc9f8c7a2b9da8da0f66c8dfb88fb6c5e0230e58d64c080
Inkscape 0.92| [PyGTK-2.24.2-Python-2.7-Inkscape-0.92.zip](https://bitbucket.org/pitgarbe/textext/downloads/PyGTK-2.24.2-Python-2.7-Inkscape-0.92.zip)
 | ff3dac6e6a01dfad1b4bfe831e8d363a06500c2673e5e692a36e0fdee065e2e0



### Even more software that you might need to install

If you don't already have *Ghostscript*, *pstoedit* and *ImageMagick* installed on your machine, you'll have to install these as well. Depending on your machines architecture (32- or 64-bit) you find the corresponding packages under the following links:

- The installers for *pstoedit* are `pstoeditsetup-win32.exe` (32-bit) or `pstoeditsetup-x64.exe` (64-bit) which  can be found under [https://sourceforge.net/projects/pstoedit/files/pstoedit/3.70](https://sourceforge.net/projects/pstoedit/files/pstoedit/3.70)
- To install *ImageMagick*, run `ImageMagick-6.9.7-x-Q16-x86-static.exe` (32-bit) or `ImageMagick-6.9.7-x-Q16-x64-static.exe`(64-bit)  which can be downloaded from [ftp://ftp.imagemagick.org/pub/ImageMagick/binaries/](ftp://ftp.imagemagick.org/pub/ImageMagick/binaries/) (more recent versions have not been tested yet)
-  The installers for *Ghostscript* `gs910w32.exe` (32-bit) or `gs910w64.exe` (64-bit) can be downloaded from [https://ghostscript.com/download/gsdnld.html](https://ghostscript.com/download/gsdnld.html).

**Note:** The 32-bit version of Inkscape is able to use the 64-bit versions of these programs and vice versa.


### Congratulations, you're done!

## Usage

The extension menu in Inkscape will now contain a new entry named *Tex Text*.

When you select it, a dialog will appear that lets you enter any LaTeX code you want (presumably your formula). It will highlight the syntax with colors, show you line numbers and more. Above the text field you can choose a scale factor between 0.1 and 10 in increments of 0.1. You can also choose a preamble file from your disk which shall be used for rendering your LaTeX code.

Basically, your LaTeX code will be inserted into this environment:

```
\documentclass[preview]{standalone}
***preamble file content***
\pagestyle{empty}
\begin{document}
***Your code***
\end{document}
```

This will be typeset, converted to SVG and inserted into your Inkscape document.

Your LaTeX code and the accompanying settings (scale factor and optionally a preamble file) will be stored within the new SVG node in the document. This allows you to edit the LaTeX node later by selecting it and running the *Tex Text* extension (which will then show the dialog containing the saved values).

Any applied color or other styles will be kept when you update the LaTeX node using *Tex Text*.

There is a preview button as well, which shortens the feedback cycle from entry to result considerably, so use it! (It requires ImageMagick to be installed.)

## Known Issues

- Currently, colors set within the LaTeX code (`\textcolor{...}` in combination with an added `\usepackage{color}` in the preamble file) are irgnored.<|MERGE_RESOLUTION|>--- conflicted
+++ resolved
@@ -1,5 +1,4 @@
 # Tex Text 0.6.1 - A LaTeX extension for Inkscape (releases 0.92.1, 0.91 and 0.48)
-<<<<<<< HEAD
  
 ![blank line](spacer.png)
  
@@ -7,24 +6,6 @@
 > On Windows TexText **does not** work in Inkscape 0.92.2. Please, use the 0.92.1 Inkscape release instead until a solution is found (See Issue #44)!
 
 ![blank line](spacer.png)
-=======
- 
-  
- 
-  
- 
-  
- 
-> ##Very important - Inkscape 0.92.2
-> On Windows TexText **does not** work in Inkscape 0.92.2. Please, use the 0.92.1 Inkscape release instead until a solution is found (See Issue #44)!
-
-  
- 
-  
- 
-  
-
->>>>>>> dd90102c
 
 **Note:** There are more sophisticated instructions, including pictures in the docs directory of this repository:  [README-TexText.pdf](docs/README-TexText.pdf) or [README-TexText.html](docs/README.html)
 
